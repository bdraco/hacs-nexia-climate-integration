""" Nexia Climate Device Access """

import datetime
import json
import math
import pprint
import time
from threading import Lock

import requests
from bs4 import BeautifulSoup

GLOBAL_LOGIN_ATTEMPTS = 4
GLOBAL_LOGIN_ATTEMPTS_LEFT = GLOBAL_LOGIN_ATTEMPTS


def is_number(string):
    try:
        float(string)
        return True
    except ValueError:
        return False


class NexiaThermostat:
    """ Nexia Climate Device Access Class """
    ROOT_URL = "https://www.mynexia.com"
    AUTH_FAILED_STRING = "https://www.mynexia.com/login"
    AUTH_FORGOTTEN_PASSWORD_STRING = "https://www.mynexia.com/account/" \
                                     "forgotten_credentials"
    DEFAULT_UPDATE_RATE = 120  # 2 minutes
    DISABLE_AUTO_UPDATE = "Disable"
    PUT_UPDATE_DELAY = 0.5

    HOLD_PERMANENT = "permanent"
    HOLD_DURATION = "duration"
    HOLD_RESUME_SCHEDULE = "schedule"

    FAN_MODE_AUTO = "auto"
    FAN_MODE_ON = "on"
    FAN_MODE_CIRCULATE = "circulate"
    FAN_MODES = [FAN_MODE_AUTO, FAN_MODE_ON, FAN_MODE_CIRCULATE]

    OPERATION_MODE_AUTO = "AUTO"
    OPERATION_MODE_COOL = "COOL"
    OPERATION_MODE_HEAT = "HEAT"
    OPERATION_MODE_OFF = "OFF"
    OPERATION_MODES = [OPERATION_MODE_AUTO, OPERATION_MODE_COOL,
                       OPERATION_MODE_HEAT,
                       OPERATION_MODE_OFF]

    # The order of these is important as it maps to preset#
    PRESET_MODE_HOME = "home"
    PRESET_MODE_AWAY = "away"
    PRESET_MODE_SLEEP = "sleep"
    PRESET_MODE_NONE = "none"
    PRESET_MODES = [PRESET_MODE_HOME, PRESET_MODE_AWAY, PRESET_MODE_SLEEP,
                    PRESET_MODE_NONE]

    DAMPER_MODE_OPEN = 'Damper Open'
    DAMPER_MODE_CLOSED = 'Damper Closed'

    STATUS_COOL = "COOL"
    STATUS_HEAT = "HEAT"

    SYSTEM_STATUS_COOL = "Cooling"
    SYSTEM_STATUS_HEAT = "Heating"
    SYSTEM_STATUS_WAIT = "Waiting..."
    SYSTEM_STATUS_IDLE = "System Idle"

    AIR_CLEANER_MODE_AUTO = "auto"
    AIR_CLEANER_MODE_QUICK = "quick"
    AIR_CLEANER_MODE_ALLERGY = "allergy"
    AIR_CLEANER_MODES = [AIR_CLEANER_MODE_AUTO, AIR_CLEANER_MODE_QUICK,
                         AIR_CLEANER_MODE_ALLERGY]

    HUMIDITY_MIN = 0.35
    HUMIDITY_MAX = 0.65

    UNIT_CELSIUS = "C"
    UNIT_FAHRENHEIT = "F"

    ALL_IDS = "all"

    def __init__(self, house_id=None, username=None, password=None,
                 auto_login=True,
                 update_rate=None, offline_json=None):
        """
        Connects to and provides the ability to get and set parameters of your
        Nexia connected thermostat.

        :param house_id: int - Your house_id. You can get this from logging in
        and looking at the url once you're looking at your climate device.
        https://www.mynexia.com/houses/<house_id>/climate
        :param username: str - Your login email address
        :param password: str - Your login password
        :param auto_login: bool - Default is True, Login now (True), or login
        manually later (False)
        :param update_rate: int - How many seconds between requesting a new
        JSON update. Default is 300s.
        """

        self.username = username
        self.password = password
        self.house_id = house_id
        self.last_csrf = None
        self.thermostat_json = None
        self.last_update = None
        self.mutex = Lock()


        self.offline_json = offline_json


        # Control the update rate
        if update_rate is None:
            self.update_rate = datetime.timedelta(
                seconds=self.DEFAULT_UPDATE_RATE)
        elif update_rate == self.DISABLE_AUTO_UPDATE:
            self.update_rate = self.DISABLE_AUTO_UPDATE
        else:
            self.update_rate = datetime.timedelta(seconds=update_rate)

        if not self.offline_json:
            # Create a session
            self.session = requests.session()
            self.session.max_redirects = 3

            # Login if requested
            if auto_login:
                self.login()
                self.update()

    def _get_authenticity_token(self, url: str):
        """
        Returns the csrf param and token.
        :param url: str
        :return: dict with "token" and "param" keys
        """
        request = self._get_url(url)
        self._check_response("Failed to get authenticity token", request)
        soup = BeautifulSoup(request.text, 'html5lib')
        param = soup.find("meta", attrs={'name': "csrf-param"})
        token = soup.find("meta", attrs={'name': "csrf-token"})
        if token and param:
            return {
                "token": token['content'],
                "param": param['content']
            }

    def _put_url(self, url: str, payload: dict):
        """
        Puts data from the session
        :param url: str
        :param payload: dict
        :return: response
        """

        if self.offline_json:
            print(f"PUT:\n"
                  f"  URL: {url}\n"
                  f"  Data: {pprint.pformat(payload)}")
            return None

        request_url = self.ROOT_URL + url

        if not self.last_csrf:
            self.login()

        headers = {
            "X-CSRF-Token": self.last_csrf,
            "X-Requested-With": "XMLHttpRequest"
        }
        # Let the code throw the exception
        # try:
        #     r = self.session.put(request_url, payload, headers=headers,
        #     allow_redirects=False)
        # except requests.RequestException as e:
        #     print("Error putting url", str(e))
        #     return None
        request = self.session.put(request_url, payload, headers=headers,
                                   allow_redirects=False)

        if request.status_code == 302:
            # assuming its redirecting to login
            self.login()
            request = self._put_url(url, payload)

        self._check_response(
            f"Failed PUT Request:\n" +
            f"  Url: {url}\n" +
            f"  Payload {str(payload)}",
            request)

        # Assume something change, so update the thermostat's JSON
        time.sleep(self.PUT_UPDATE_DELAY)
        self.update()

        return request

    def _post_url(self, url: str, payload: dict):
        """
        Posts data to the session from the url and payload
        :param url: str
        :param payload: dict
        :return: response
        """

        if self.offline_json:
            print(f"PUT:\n"
                  f"  URL: {url}\n"
                  f"  Data: {pprint.pformat(payload)}")
            return None

        request_url = self.ROOT_URL + url

        # Let the code throw the exception
        # try:
        #     r = self.session.post(request_url, payload)
        # except requests.RequestException as e:
        #     print("Error posting url", str(e))
        #     return None
        request = self.session.post(request_url, payload)

        if request.status_code == 302:
            # assuming its redirecting to login
            self.login()
            return self._post_url(url, payload)

        # Assume something changed, so update the thermostat's JSON
        time.sleep(self.PUT_UPDATE_DELAY)
        self.update()

        self._check_response("Failed to POST url", request)
        return request

    def _get_url(self, url):
        """
        Returns the full session.get from the URL (ROOT_URL + url)
        :param url: str
        :return: response
        """
        request_url = self.ROOT_URL + url

        # Let the code throw the exception
        # try:
        #     r = self.session.get(request_url, allow_redirects=False)
        # except requests.RequestException as e:
        #     print("Error getting url", str(e))
        #     return None
        request = self.session.get(request_url, allow_redirects=False)

        if request.status_code == 302:
            # assuming its redirecting to login
            self.login()
            return self._get_url(url)

        self._check_response("Failed to GET url", request)
        return request

    @staticmethod
    def _check_response(error_text, request):
        """
        Checks the request response, throws exception with the description text
        :param error_text: str
        :param request: response
        :return: None
        """
        if request is None or request.status_code != 200:
            if request is not None:
                response = ""
                for key in request.__attrs__:
                    response += f"  {key}: {getattr(request, key)}\n"
                raise Exception(f"{error_text}\n{response}")
            raise Exception(f"No response from session. {error_text}")

    def _needs_update(self):
        """
        Returns True if an update is needed
        :return: bool
        """
        if self.update_rate == self.DISABLE_AUTO_UPDATE:
            return False
        if self.last_update is None:
            return True
        return datetime.datetime.now() - self.last_update > self.update_rate

    def _get_thermostat_json(self, thermostat_id=None, force_update=False):
        """
        Returns the thermostat's JSON data. It's either cached, or returned
        directly from the internet
        :param force_update: bool - Forces an update
        :return: dict(thermostat_jason)
        """
<<<<<<< HEAD
        if self.offline_json and self.thermostat_json is None:
            with open(self.offline_json) as fh:
                self.thermostat_json = json.load(fh)
                self.last_update = datetime.datetime.now()
        else:
            with self.mutex:
=======
        if self.thermostat_json is None or self._needs_update() or \
            force_update is True:
            with self.mutex:
                # Now that we have the mutex we check again
                # to make an update did not happen elsewhere
>>>>>>> 946b43c9
                if self.thermostat_json is None or self._needs_update() or \
                        force_update is True:
                    request = self._get_url(
                        "/houses/" + str(self.house_id) + "/xxl_thermostats")
                    if request and request.status_code == 200:
                        ts_json = json.loads(request.text)
                        if ts_json:
                            self.thermostat_json = ts_json
                            self.last_update = datetime.datetime.now()
                        else:
                            raise Exception("Nothing in the JSON")
                    else:
                        self._check_response(
                            "Failed to get thermostat JSON, session probably timed"
                            " out", request)

        if thermostat_id == self.ALL_IDS:
            return self.thermostat_json
        if thermostat_id is not None:
            thermostat_json_dict = dict()
            for thermostat in self.thermostat_json:
                thermostat_json_dict.update({thermostat['id']: thermostat})

            if thermostat_id in thermostat_json_dict:
                return thermostat_json_dict[thermostat_id]
            raise KeyError(
                f"Thermostat ID {thermostat_id} does not exist. Available IDs:"
                f" {thermostat_json_dict.keys()}")
        if len(self.thermostat_json) == 1:
            return self.thermostat_json[0]

        raise IndexError(
            "More than one thermostat detected. You must provide a "
            "thermostat_id")

    def _get_thermostat_key(self, key, thermostat_id=None):
        """
        Returns the thermostat value from the provided key in the thermostat's
        JSON.
        :param thermostat_id: int - the ID of the thermostat to use
        :param key: str
        :return: value
        """
        thermostat = self._get_thermostat_json(thermostat_id)
        if thermostat and key in thermostat:
            return thermostat[key]
        raise KeyError(f"Key \"{key}\" not in the thermostat JSON!")

    def _get_thermostat_put_url(self, text=None, thermostat_id=None):
        """
        Returns the PUT url from the text parameter
        :param thermostat_id: int - the ID of the thermostat to use
        :param text: str
        :return: str
        """
        if thermostat_id is None and len(self.get_thermostat_ids()) == 1:
            thermostat_id = self.get_thermostat_device_id()
        elif thermostat_id is None and len(self.get_thermostat_ids()) > 1:
            raise IndexError(
                "More than one thermostat detected. You must provide a "
                "thermostat_id")
        elif thermostat_id and thermostat_id not in self.get_thermostat_ids():
            raise KeyError(
                f"Thermostat ID {thermostat_id} does not exist. Available IDs:"
                f" {self.get_thermostat_ids()}")
        return f"/houses/{str(self.house_id)}/xxl_thermostats/" \
            f"{str(thermostat_id)}/{text if text else ''}"

    def _get_zone_json(self, thermostat_id=None, zone_id=0):
        """
        Returns the thermostat zone's JSON
        :param thermostat_id: int - the ID of the thermostat to use
        :param zone_id: The index of the zone, defaults to 0.
        :return: dict(thermostat_json['zones'][zone_id])
        """
        thermostat = self._get_thermostat_json(thermostat_id)
        if not thermostat:
            return None

        if len(thermostat['zones']) > zone_id:
            return thermostat['zones'][zone_id]

        raise IndexError(
            f"The zone_id ({zone_id}) does not exist in the thermostat zones.")

    def _get_zone_key(self, key, thermostat_id=None, zone_id=0):
        """
        Returns the zone value for the key and zone_id provided.
        :param key: str
        :param thermostat_id: int - the ID of the thermostat to use
        :param zone_id: The index of the zone, defaults to 0.
        :return: The value of the key/value pair.
        """
        zone = self._get_zone_json(thermostat_id, zone_id)
        if key in zone:
            return zone[key]

        raise KeyError(f"Zone {zone_id} key \"{key}\" invalid.")

    def _get_zone_put_url(self, text=None, thermostat_id=None, zone_id=0):
        """
        Returns the PUT url from the text parameter for a specific zone
        :param text: str
        :param thermostat_id: int - the ID of the thermostat to use
        :param zone_id: The index of the zone, defaults to 0.

        :return: str
        """
        zone_id = self._get_zone_key('id', thermostat_id, zone_id)
        return "/houses/" + str(self.house_id) + "/xxl_zones/" + str(
            zone_id) + ("/" + text if text else "")

    ########################################################################
    # Session Methods

    def login(self):
        """
        Provides you with a Nexia web session.

        All parameters should be set prior to calling this.
        - username - (str) Your email addres
        - password - (str) Your login password
        - house_id - (int) Your house id
        :return: None
        """
        global GLOBAL_LOGIN_ATTEMPTS, GLOBAL_LOGIN_ATTEMPTS_LEFT
        if GLOBAL_LOGIN_ATTEMPTS_LEFT > 0:
            token = self._get_authenticity_token("/login")
            if token:
                payload = {
                    'login': self.username,
                    'password': self.password,
                    token['param']: token['token']
                }
                self.last_csrf = token['token']

                request = self._post_url("/session", payload)

                if request is None or request.status_code != 200 and \
                        request.status_code != 302:
                    GLOBAL_LOGIN_ATTEMPTS_LEFT -= 1
                self._check_response("Failed to login", request)

                if request.url == self.AUTH_FORGOTTEN_PASSWORD_STRING:
                    raise Exception(
                        f"Failed to login, getting redirected to {request.url}"
                        f". Try to login manually on the website.")

            else:
                raise Exception("Failed to get csrf token")
        else:
            raise Exception(
                f"Failed to login after {GLOBAL_LOGIN_ATTEMPTS} attempts! Any "
                f"more attempts may lock your account!")

    def get_last_update(self):
        """
        Returns a string indicating the ISO formatted time string of the last
        update
        :return: The ISO formatted time string of the last update,
        datetime.datetime.min if never updated
        """
        if self.last_update is None:
            return datetime.datetime.isoformat(datetime.datetime.min)
        return datetime.datetime.isoformat(self.last_update)

    def update(self):
        """
        Forces a status update
        :return: None
        """
        self._get_thermostat_json(thermostat_id=self.ALL_IDS,
                                  force_update=True)

    ########################################################################
    # Print Functions

    def print_thermostat_data(self, thermostat_id=None):
        """
        Prints just the thermostat data, no zone data
        :param thermostat_id: int - the ID of the thermostat to use
        :return: None
        """
        thermostat_json = self._get_thermostat_json(thermostat_id).copy()
        thermostat_json.pop("zones")
        pprint.pprint(thermostat_json)

    def print_zone_data(self, thermostat_id=None, zone_id=None):
        """
        Prints the specified zone data
        :param thermostat_id: int - the ID of the thermostat to use
        :param zone_id: The index of the zone, defaults to 0.
        :return: None
        """
        thermostat_json = self._get_zone_json(thermostat_id, zone_id)
        pprint.pprint(thermostat_json)

    def print_all_json_data(self):
        """
        Prints all thermostat data
        :return: None
        """
        thermostat_json = self._get_thermostat_json(self.ALL_IDS)
        pprint.pprint(thermostat_json)

    ########################################################################
    # Thermostat Attributes

    def get_thermostat_ids(self):
        """
        Returns the number of thermostats available to Nexia
        :return:
        """
        ids = list()
        for thermostat in self._get_thermostat_json(
                thermostat_id=self.ALL_IDS):
            ids.append(thermostat["id"])
        return ids

    def get_thermostat_model(self, thermostat_id=None):
        """
        Returns the thermostat model
        :param thermostat_id: int - the ID of the thermostat to use
        :return: string
        """
        return self._get_thermostat_key("model_number", thermostat_id)

    def get_thermostat_firmware(self, thermostat_id=None):
        """
        Returns the thermostat firmware version
        :param thermostat_id: int - the ID of the thermostat to use
        :return: string
        """
        return self._get_thermostat_key("firmware_build_name", thermostat_id)

    def get_thermostat_dev_build_number(self, thermostat_id=None):
        """
        Returns the thermostat development build number.
        :param thermostat_id: int - the ID of the thermostat to use
        :return: string
        """
        return self._get_thermostat_key("dev_build_number", thermostat_id)

    def get_thermostat_device_id(self, thermostat_id=None):
        """
        Returns the device id
        :param thermostat_id: int - the ID of the thermostat to use
        :return: string
        """
        return self._get_thermostat_key("id", thermostat_id)

    def get_thermostat_house_id(self, thermostat_id=None):
        """
        Returns the thermostat house id
        :param thermostat_id: int - the ID of the thermostat to use
        :return: str
        """
        return self._get_thermostat_key("house_id", thermostat_id)

    def get_thermostat_dealer_id(self, thermostat_id=None):
        """
        Returns the thermostat dealer id (phone number)
        :param thermostat_id: int - the ID of the thermostat to use
        :return: str
        """
        return self._get_thermostat_key("dealer_identifier", thermostat_id)

    def get_thermostat_type(self, thermostat_id=None):
        """
        Returns the thermostat type, such as TraneXl1050
        :param thermostat_id: int - the ID of the thermostat to use
        :return: str
        """
        return self._get_thermostat_key("type", thermostat_id)

    def get_thermostat_name(self, thermostat_id=None):
        """
        Returns the name of the thermostat. This is not the zone name.
        :param thermostat_id: int - the ID of the thermostat to use
        :return: str
        """
        return self._get_thermostat_key("name", thermostat_id)

    ########################################################################
    # Supported Features

    def has_outdoor_temperature(self, thermostat_id=None):
        """
        Capability indication of whether the thermostat has an outdoor
        temperature sensor
        :param thermostat_id: int - the ID of the thermostat to use
        :return: bool
        """
        return self._get_thermostat_key("have_odt", thermostat_id)

    def has_relative_humidity(self, thermostat_id=None):
        """
        Capability indication of whether the thermostat has an relative
        humidity sensor
        :param thermostat_id: int - the ID of the thermostat to use
        :return: bool
        """
        return self._get_thermostat_key("have_rh", thermostat_id)

    def has_variable_speed_compressor(self, thermostat_id=None):
        """
        Capability indication of whether the thermostat has a variable speed
        compressor
        :param thermostat_id: int - the ID of the thermostat to use
        :return: bool
        """
        return self._get_thermostat_key("has_variable_speed_compressor",
                                        thermostat_id)

    def has_emergency_heat(self, thermostat_id=None):
        """
        Capability indication of whether the thermostat has emergency/aux heat.
        :param thermostat_id: int - the ID of the thermostat to use
        :return: bool
        """
        return self._get_thermostat_key("emergency_heat_supported",
                                        thermostat_id)

    def has_variable_fan_speed(self, thermostat_id=None):
        """
        Capability indication of whether the thermostat has a variable speed
        blower
        :param thermostat_id: int - the ID of the thermostat to use
        :return: bool
        """
        return self._get_thermostat_key("fan_type", thermostat_id) == "VSPD"


    def has_zones(self, thermostat_id=None):
        """
        Indication of whether zoning is enabled or not on the thermostat.
        :param thermostat_id: int - the ID of the thermostat to use
        :return: bool
        """
        return self._get_thermostat_key("zoning_enabled", thermostat_id)

    def has_dehumidify_support(self, thermostat_id=None):
        """
        Indiciation of whether dehumidifying support is available.
        :param thermostat_id: int - the ID of the thermostat to use
        :return: bool
        """
        return self._get_thermostat_key("dehumidify_allowed", thermostat_id)

    def has_humidify_support(self, thermostat_id=None):
        """
        Indiciation of whether humidifying support is available.
        :param thermostat_id: int - the ID of the thermostat to use
        :return: bool
        """
        return self._get_thermostat_key("humidify_allowed", thermostat_id)

    ########################################################################
    # System Attributes

    def get_deadband(self, thermostat_id=None):
        """
        Returns the deadband of the thermostat. This is the minimum number of
        degrees between the heat and cool setpoints in the number of degrees in
        the temperature unit selected by the
        thermostat.
        :param thermostat_id: int - the ID of the thermostat to use
        :return: int
        """
        return self._get_thermostat_key("temperature_deadband", thermostat_id)

    def get_setpoint_limits(self, thermostat_id=None):
        """
        Returns a tuple of the minimum and maximum temperature that can be set
        on any zone. This is in the temperature unit selected by the
        thermostat.
        :return: (int, int)
        """
        return (
            self._get_thermostat_key("temperature_low_limit", thermostat_id),
            self._get_thermostat_key("temperature_high_limit", thermostat_id))

    def get_variable_fan_speed_limits(self, thermostat_id=None):
        """
        Returns the variable fan speed setpoint limits of the thermostat.
        :param thermostat_id: int - the ID of the thermostat to use
        :return: (float, float)
        """
        if self.has_variable_fan_speed(thermostat_id):
            return self._get_thermostat_key("min_fan_speed", thermostat_id), \
                   self._get_thermostat_key("max_fan_speed", thermostat_id)
        raise AttributeError("This thermostat does not support fan speeds")

    def get_unit(self, thermostat_id=None):
        """
        Returns the temperature unit used by this system, either C or F.
        :param thermostat_id: int - the ID of the thermostat to use
        :return: str
        """
        return self._get_thermostat_key("scale", thermostat_id).upper()

    def get_humidity_setpoint_limits(self, thermostat_id=None):
        """
        Returns the humidity setpoint limits of the thermostat.

        This is a hard-set limit in this code that I believe is universal to
        all TraneXl thermostats.
        :param thermostat_id: int - the ID of the thermostat to use (unused,
        but kept for consistency)
        :return: (float, float)
        """
        return self.HUMIDITY_MIN, self.HUMIDITY_MAX

    ########################################################################
    # System Universal Boolean Get Methods

    def is_blower_active(self, thermostat_id=None):
        """
        Returns True if the blower is active
        :param thermostat_id: int - the ID of the thermostat to use
        :return: bool
        """
        return self._get_thermostat_key("blower_active", thermostat_id)

    def is_emergency_heat_active(self, thermostat_id=None):
        """
        Returns True if the emergency/aux heat is active
        :param thermostat_id: int - the ID of the thermostat to use
        :return: bool
        """
        if self.has_emergency_heat(thermostat_id=thermostat_id):
            return self._get_thermostat_key("emergency_heat_active",
                                            thermostat_id)
        raise Exception("This system does not support emergency heat")

    ########################################################################
    # System Universal Get Methods

    def get_fan_mode(self, thermostat_id=None):
        """
        Returns the current fan mode. See FAN_MODES for the available options.
        :param thermostat_id: int - the ID of the thermostat to use
        :return: str
        """
        return self._get_thermostat_key('fan_mode', thermostat_id)

    def get_outdoor_temperature(self, thermostat_id=None):
        """
        Returns the outdoor temperature.
        :param thermostat_id: int - the ID of the thermostat to use
        :return: float - the temperature, returns nan if invalid
        """
        if self.has_outdoor_temperature(thermostat_id):
            outdoor_temp = self._get_thermostat_key('outdoor_temperature', thermostat_id)
            if is_number(outdoor_temp):
                return float(outdoor_temp)
            return float("Nan")
        raise Exception(
            "This system does not have an outdoor temperature sensor")

    def get_relative_humidity(self, thermostat_id=None):
        """
        Returns the indoor relative humidity as a percent (0-1)
        :param thermostat_id: int - the ID of the thermostat to use
        :return: float
        """
        if self.has_relative_humidity(thermostat_id):
            return self._get_thermostat_key("current_relative_humidity",
                                            thermostat_id)
        raise Exception(
            "This system does not have a relative humidity sensor.")

    def get_current_compressor_speed(self, thermostat_id=None):
        """
        Returns the variable compressor speed, if supported, as a percent (0-1)
        :param thermostat_id: int - the ID of the thermostat to use
        :return: float
        """
        if self.has_variable_speed_compressor(thermostat_id):
            return self._get_thermostat_key("compressor_speed", thermostat_id)
        raise Exception(
            "This system does not have a variable speed compressor.",
            thermostat_id)

    def get_requested_compressor_speed(self, thermostat_id=None):
        """
        Returns the variable compressor's requested speed, if supported, as a
        percent (0-1)
        :param thermostat_id: int - the ID of the thermostat to use
        :return: float
        """
        if self.has_variable_speed_compressor(thermostat_id):
            return self._get_thermostat_key("requested_compressor_speed",
                                            thermostat_id)
        raise Exception(
            "This system does not have a variable speed compressor.")

    def get_fan_speed_setpoint(self, thermostat_id=None):
        """
        Returns the current variable fan speed setpoint from 0-1.
        :param thermostat_id: int - the ID of the thermostat to use
        :return: float
        """
        if self.has_variable_fan_speed(thermostat_id):
            return self._get_thermostat_key("fan_speed", thermostat_id)
        raise AttributeError("This system does not have variable fan speed.")

    def get_dehumidify_setpoint(self, thermostat_id=None):
        """
        Returns the dehumidify setpoint from 0-1
        :param thermostat_id: int - the ID of the thermostat to use
        :return: float
        """
        if self.has_dehumidify_support(thermostat_id):
            return self._get_thermostat_key('dehumidify_setpoint',
                                            thermostat_id)
        else:
            raise AttributeError("This system does not support "
                                 "dehumidification")

    def get_humidify_setpoint(self, thermostat_id=None):
        """
        Returns the dehumidify setpoint from 0-1
        :param thermostat_id: int - the ID of the thermostat to use
        :return: float
        """
        if self.has_humidify_support(thermostat_id):
            return self._get_thermostat_key('humidify_setpoint', thermostat_id)
        else:
            raise AttributeError("This system does not support humidification")

    def get_system_status(self, thermostat_id=None):
        """
        Returns the system status such as "System Idle" or "Cooling"
        :param thermostat_id: int - the ID of the thermostat to use
        :return: str
        """
        return self._get_thermostat_key("system_status", thermostat_id)

    def get_air_cleaner_mode(self, thermostat_id=None):
        """
        Returns the system's air cleaner mode
        :param thermostat_id: int - the ID of the thermostat to use
        :return: str
        """
        return self._get_thermostat_key("air_cleaner_mode", thermostat_id)

    ########################################################################
    # System Universal Set Methods

    def set_fan_mode(self, fan_mode: str, thermostat_id=None):
        """
        Sets the fan mode.
        :param fan_mode: string that must be in NexiaThermostat.FAN_MODES
        :param thermostat_id: int - the ID of the thermostat to use
        :return: None
        """
        fan_mode = fan_mode.lower()
        if fan_mode in self.FAN_MODES:
            url = self._get_thermostat_put_url("fan_mode", thermostat_id)
            data = {"fan_mode": fan_mode}
            self._put_url(url, data)
        else:
            raise KeyError("Invalid fan mode specified")

    # TODO: Figure out what the PUT url is... I can't seem to set the fan speed
    #  from the website, but the capability exists in the Nexia app for iOS.
    # def set_fan_setpoint(self, fan_setpoint: float):
    #     """
    #     Sets the fan's setpoint speed as a percent in range. You can see the
    #     limits by calling Nexia.get_variable_fan_speed_limits()
    #     :param fan_setpoint: float
    #     :return: None
    #     """
    #
    #     # This call will get the limits, as well as check if this system has
    #     # a variable speed fan
    #     min_speed, max_speed = self.get_variable_fan_speed_limits()
    #
    #     if min_speed <= fan_setpoint <= max_speed:
    #         url = self._get_thermostat_put_url("?????")
    #         data = {"fan_mode": self.get_fan_mode(),
    #                 "fan_speed": fan_setpoint}
    #         self._put_url(url, data)
    #     else:
    #         raise ValueError(f"The fan setpoint, {fan_setpoint} is not "
    #         f"between {min_speed} and {max_speed}.")

    def set_air_cleaner(self, air_cleaner_mode: str, thermostat_id):
        """
        Sets the air cleaner mode.
        :param air_cleaner_mode: string that must be in
        NexiaThermostat.AIR_CLEANER_MODES
        :param thermostat_id: int - the ID of the thermostat to use
        :return: None
        """
        air_cleaner_mode = air_cleaner_mode.lower()
        if air_cleaner_mode in self.AIR_CLEANER_MODES:
            if air_cleaner_mode != self.get_air_cleaner_mode(thermostat_id):
                url = self._get_thermostat_put_url("air_cleaner_mode",
                                                   thermostat_id)
                data = {"air_cleaner_mode": air_cleaner_mode}
                self._put_url(url, data)
        else:
            raise KeyError("Invalid air cleaner mode specified")

    def set_follow_schedule(self, follow_schedule, thermostat_id):
        """
        Enables or disables scheduled operation
        :param follow_schedule: bool - True for follow schedule, False for hold
        current setpoints
        :param thermostat_id: int - the ID of the thermostat to use
        :return: None
        """
        url = self._get_thermostat_put_url("scheduling_enabled", thermostat_id)
        data = {
            "scheduling_enabled": "enabled" if follow_schedule else "disabled"}
        self._put_url(url, data)

    def set_emergency_heat(self, emergency_heat_on, thermostat_id):
        """
        Enables or disables emergency / auxillary heat.
        :param emergency_heat_on: bool - True for enabled, False for Disabled
        :param thermostat_id: int - the ID of the thermostat to use
        :return: None
        """
        if self.has_emergency_heat(thermostat_id):
            url = self._get_thermostat_put_url("emergency_heat", thermostat_id)
            data = {"emergency_heat_active": bool(emergency_heat_on)}
            self._put_url(url, data)
        else:
            raise Exception("This thermostat does not support emergency heat.")

    def set_humidity_setpoints(self, **kwargs):
        """

        :param dehumidify_setpoint: float - The dehumidify_setpoint, 0-1, disable: None
        :param humidify_setpoint: float - The humidify setpoint, 0-1, disable: None
        :param thermostat_id:  int - the ID of the thermostat to use
        :return:
        """

        dehumidify_setpoint = kwargs.get("dehumidify_setpoint", None)
        humidify_setpoint = kwargs.get("humidify_setpoint", None)
        thermostat_id = kwargs.get("thermostat_id", None)

        if dehumidify_setpoint is None and humidify_setpoint is None:
            # Do nothing
            return

        if thermostat_id is None:
            raise TypeError("thermostat_id must be set.")


        if self.has_relative_humidity(thermostat_id):
            (min_humidity, max_humidity) = self.get_humidity_setpoint_limits(
                thermostat_id)
            current_humidity = self.get_relative_humidity(thermostat_id)


            if self.has_humidify_support(thermostat_id):
                humidify_supported = True
                if humidify_setpoint is None:
                    humidify_setpoint = self.get_humidify_setpoint(thermostat_id)
            else:
                if humidify_setpoint is not None:
                    raise SystemError("This thermostat does not support humidifying.")
                humidify_supported = False
                humidify_setpoint = self._get_thermostat_key('humidify_setpoint', thermostat_id)

            if self.has_dehumidify_support(thermostat_id):
                dehumidify_supported = True
                if dehumidify_setpoint is None:
                    dehumidify_setpoint = self.get_dehumidify_setpoint(thermostat_id)
            else:
                if dehumidify_setpoint is not None:
                    raise SystemError("This thermostat does not support dehumidifying.")
                dehumidify_supported = False
                dehumidify_setpoint = self._get_thermostat_key('dehumidify_setpoint', thermostat_id)


            # Clean up input
            dehumidify_setpoint = round(0.05 * round(dehumidify_setpoint / 0.05), 2)
            humidify_setpoint = round(0.05 * round(humidify_setpoint / 0.05), 2)

            # Check inputs
            if (dehumidify_supported and humidify_supported) and \
                not (min_humidity <= humidify_setpoint <= dehumidify_setpoint <= max_humidity):
                raise ValueError(f"Setpoints must be between ({min_humidity} -"
                                 f" {max_humidity}) and humdiify_setpoint must"
                                 f" be <= dehumidify_setpoint")
            if (dehumidify_supported) and \
                    not (min_humidity <= dehumidify_setpoint <= max_humidity):
                raise ValueError(f"dehumidify_setpoint must be between "
                                 f"({min_humidity} - {max_humidity})")
            if (humidify_supported) and \
                     not (min_humidity <= humidify_setpoint <= max_humidity):
                raise ValueError(f"humidify_setpoint must be between "
                                 f"({min_humidity} - {max_humidity})")

            url = self._get_thermostat_put_url( "humidity_setpoints",
                                                thermostat_id)
            data = {
                "id":                           thermostat_id,
                "humidify_setpoint":            humidify_setpoint,
                "dehumidify_setpoint":          dehumidify_setpoint,
                "humidify_allowed":             humidify_supported,
                "dehumidify_allowed":           dehumidify_supported,
                "current_relative_humidity":    current_humidity,
                "display": {
                "humidity":                                 round(current_humidity * 100.0),
                    "humidify_setpoint":                    round(humidify_setpoint * 100.0),
                    "dehumidify_setpoint":                  round(dehumidify_setpoint * 100.0),
                    "humidify_allowed":                     humidify_supported,
                    "dehumidify_allowed":                   dehumidify_supported,
                    "both_humidify_and_dehumidify_allowed": dehumidify_supported and humidify_supported,
                    "show_humidity_setpoint_changer":       True,
                    "heat":                                 False
                    }
                }
            self._put_url(url, data)
        else:
            raise Exception(
                "Setting target humidity is not supported on this thermostat.")

    def set_dehumidify_setpoint(self, dehumidify_setpoint, thermostat_id):
        """
        Sets the overall system's dehumidify setpoint as a percent (0-1).

        The system must support
        :param dehumidify_setpoint: float
        :param thermostat_id: int - the ID of the thermostat to use
        :return: None
        """
        self.set_humidity_setpoints(dehumidify_setpoint=dehumidify_setpoint,
                                    thermostat_id=thermostat_id)

    def set_humidify_setpoint(self, humidify_setpoint, thermostat_id):
        """
        Sets the overall system's humidify setpoint as a percent (0-1).

        The system must support
        :param humidify_setpoint: float
        :param thermostat_id: int - the ID of the thermostat to use
        :return: None
        """
        self.set_humidity_setpoints(humidify_setpoint=humidify_setpoint,
                                    thermostat_id=thermostat_id)

    ########################################################################
    # Zone Get Methods

    def get_zone_ids(self, thermostat_id=None):
        """
        Returns a list of available zone IDs with a starting index of 0.
        :param thermostat_id: int - the ID of the thermostat to use
        :return: list(int)
        """
        # The zones are in a list, so there are no keys to pull out. I have to
        # create a new list of IDs.
        return list(
            range(len(self._get_thermostat_key("zones", thermostat_id))))

    def get_zone_name(self, thermostat_id=None, zone_id=0):
        """
        Returns the zone name
        :param thermostat_id: int - the ID of the thermostat to use
        :param zone_id: The index of the zone, defaults to 0.
        :return: str
        """
        return str(self._get_zone_key("name", thermostat_id=thermostat_id,
                                      zone_id=zone_id))

    def get_zone_cooling_setpoint(self, thermostat_id=None, zone_id=0):
        """
        Returns the cooling setpoint in the temperature unit of the thermostat
        :param thermostat_id: int - the ID of the thermostat to use
        :param zone_id: The index of the zone, defaults to 0.
        :return: int
        """
        return self._get_zone_key('cooling_setpoint',
                                  thermostat_id=thermostat_id, zone_id=zone_id)

    def get_zone_heating_setpoint(self, thermostat_id=None, zone_id=0):
        """
        Returns the heating setpoint in the temperature unit of the thermostat
        :param thermostat_id: int - the ID of the thermostat to use
        :param zone_id: The index of the zone, defaults to 0.
        :return: int
        """
        return self._get_zone_key('heating_setpoint',
                                  thermostat_id=thermostat_id, zone_id=zone_id)

    def get_zone_current_mode(self, thermostat_id=None, zone_id=0):
        """
        Returns the current mode of the zone. This may not match the requested
        mode
        :param thermostat_id: int - the ID of the thermostat to use
        :param zone_id: The index of the zone, defaults to 0.
        :return: str
        """
        return str(self._get_zone_key("last_zone_mode",
                                      thermostat_id=thermostat_id,
                                      zone_id=zone_id).upper())

    def get_zone_requested_mode(self, thermostat_id=None, zone_id=0):
        """
        Returns the requested mode of the zone. This should match the zone's
        mode on the thermostat.
        Available options can be found in NexiaThermostat.OPERATION_MODES
        :param thermostat_id: int - the ID of the thermostat to use
        :param zone_id: The index of the zone, defaults to 0.
        :return: str
        """
        return self._get_zone_key("requested_zone_mode",
                                  thermostat_id=thermostat_id,
                                  zone_id=zone_id).upper()

    def get_zone_temperature(self, thermostat_id=None, zone_id=0):
        """
        Returns the temperature of the zone in the temperature unit of the
        thermostat.
        :param thermostat_id: int - the ID of the thermostat to use
        :param zone_id: The index of the zone, defaults to 0.
        :return: int
        """
        return self._get_zone_key('temperature', thermostat_id=thermostat_id,
                                  zone_id=zone_id)

    def get_zone_presets(self, thermostat_id=None, zone_id=0):
        """
        Supposed to return the zone presets. For some reason, most of the time,
        my unit only returns "AWAY", but I can set the other modes. There is
        the capability to add additional zone presets on the main thermostat,
        so this may not work as expected.

        TODO: Try to get this working more reliably
        :param thermostat_id: int - Doesn't do anythign as of the current
        implementation
        :param thermostat_id: int - the ID of the thermostat to use
        :param zone_id: int - Doesn't do anything as of the current
        implementation
        :return:
        """
        # return self._get_zone_key("presets", zone_id=zone_id)
        # Can't get Nexia to return all of the presets occasionally, but I
        # don't think there would be any other "presets" available anyway...
        return self.PRESET_MODES

    def get_zone_preset(self, thermostat_id=None, zone_id=0):
        """
        Returns the zone's currently selected preset. Should be one of the
        strings in NexiaThermostat.get_zone_presets(zone_id).
        :param thermostat_id: int - the ID of the thermostat to use
        :param zone_id: The index of the zone, defaults to 0.
        :return: str
        """
        return self._get_zone_key("preset_selected",
                                  thermostat_id=thermostat_id, zone_id=zone_id)

    def get_zone_preset_setpoints(self, preset, thermostat_id=None, zone_id=0):
        """
        Returns the setpoints of the provided preset in the zone provided.
        :param preset: str - The preset to get the setpoints from
        :param thermostat_id: int - the ID of the thermostat to use
        :param zone_id: The index of the zone, defaults to 0.
        :return: (int, int)
        """
        if preset != self.PRESET_MODE_NONE:
            index = self.get_zone_presets(thermostat_id=thermostat_id,
                                          zone_id=zone_id).index(preset) + 1
            return (
                self._get_zone_key(f"preset_cool{index}",
                                   thermostat_id=thermostat_id,
                                   zone_id=zone_id),
                self._get_zone_key(f"preset_heat{index}",
                                   thermostat_id=thermostat_id,
                                   zone_id=zone_id)
            )
        raise KeyError(
            f"'{self.PRESET_MODE_NONE}'' preset mode does not have any preset"
            f" values.")

    def get_zone_status(self, thermostat_id=None, zone_id=0):
        """
        Returns the zone status.
        :param thermostat_id: int - the ID of the thermostat to use
        :param zone_id: The index of the zone, defaults to 0.
        :return: str
        """
        return self._get_zone_key("zone_status", thermostat_id=thermostat_id,
                                  zone_id=zone_id)

    def get_zone_setpoint_status(self, thermostat_id=None, zone_id=0):
        """
        Returns the setpoint status, like "Following Schedule - Home", or
        "Holding Permanently"
        :param thermostat_id: int - the ID of the thermostat to use
        :param zone_id: The index of the zone, defaults to 0.
        :return: str
        """
        return self._get_zone_key("setpoint_status",
                                  thermostat_id=thermostat_id, zone_id=zone_id)

    def is_zone_calling(self, thermostat_id=None, zone_id=0):
        """
        Returns True if the zone is calling for heat/cool.
        :param thermostat_id: int - the ID of the thermostat to use
        :param zone_id: The index of the zone, defaults to 0.
        :return: bool
        """
        return self._get_zone_key("on_off_code", thermostat_id=thermostat_id,
                                  zone_id=zone_id) == "CALL"

    def check_heat_cool_setpoints(self, heat_temperature=None,
                                  cool_temperature=None,
                                  thermostat_id=None):
        """
        Checks the heat and cool setpoints to check if they are within the
        appropriate range and within the deadband limits.

        Will throw exception if not valid.
        :param heat_temperature: int
        :param cool_temperature: int
        :param thermostat_id: int - the ID of the thermostat to use
        :return: None
        """

        deadband = self.get_deadband(thermostat_id)
        (min_temperature, max_temperature) = self.get_setpoint_limits(
            thermostat_id)

        if heat_temperature is not None:
            heat_temperature = self.round_temp(heat_temperature, thermostat_id)
        if cool_temperature is not None:
            cool_temperature = self.round_temp(cool_temperature, thermostat_id)

        if heat_temperature is not None and \
                cool_temperature is not None and \
                not heat_temperature < cool_temperature:
            raise AttributeError(
                f"The heat setpoint ({heat_temperature}) must be less than the"
                f" cool setpoint ({cool_temperature}).")
        if heat_temperature is not None and \
                cool_temperature is not None and \
                not cool_temperature - heat_temperature >= deadband:
            raise AttributeError(
                f"The heat and cool setpoints must be at least {deadband} "
                f"degrees different.")
        if heat_temperature is not None and \
                not heat_temperature <= max_temperature:
            raise AttributeError(
                f"The heat setpoint ({heat_temperature} must be less than the "
                f"maximum temperature of {max_temperature} degrees.")
        if cool_temperature is not None and \
                not cool_temperature >= min_temperature:
            raise AttributeError(
                f"The cool setpoint ({cool_temperature}) must be greater than "
                f"the minimum temperature of {min_temperature} degrees.")
        # The heat and cool setpoints appear to be valid.

    def is_zone_in_permanent_hold(self, thermostat_id=None, zone_id=0):
        """
        Returns True if the zone is in a permanent hold.
        :param thermostat_id: int - the ID of the thermostat to use
        :param zone_id: The index of the zone, defaults to 0.
        :return: bool
        """
        return self._get_zone_key("permanent_hold",
                                  thermostat_id=thermostat_id,
                                  zone_id=zone_id)

    ########################################################################
    # Zone Set Methods

    def call_return_to_schedule(self, thermostat_id=None, zone_id=0):
        """
        Tells the zone to return to its schedule.
        :param thermostat_id: int - the ID of the thermostat to use
        :param zone_id: The index of the zone, defaults to 0.
        :return: None
        """

        # Set the thermostat
        url = self._get_zone_put_url("return_to_schedule",
                                     thermostat_id=thermostat_id,
                                     zone_id=zone_id)
        data = {}
        self._put_url(url, data)

    def call_permanent_hold(self, heat_temperature=None, cool_temperature=None,
                            thermostat_id=None,
                            zone_id=0):
        """
        Tells the zone to call a permanent hold. Optionally can provide the
        temperatures.
        :param heat_temperature:
        :param cool_temperature:
        :param thermostat_id: int - the ID of the thermostat to use
        :param zone_id: The index of the zone, defaults to 0.
        :return:
        """

        if heat_temperature is None and cool_temperature is None:
            # Just calling permanent hold on the current temperature
            heat_temperature = self.get_zone_heating_setpoint(
                thermostat_id=thermostat_id,
                zone_id=zone_id)
            cool_temperature = self.get_zone_cooling_setpoint(
                thermostat_id=thermostat_id,
                zone_id=zone_id)
        elif heat_temperature is not None and cool_temperature is not None:
            # Both heat and cool setpoints provided, continue
            pass
        else:
            # Not sure how I want to handle only one temperature provided, but
            # this definitely assumes you're using auto mode.
            raise AttributeError(
                "Must either provide both heat and cool setpoints, or don't "
                "provide either")

        # Check that the setpoints are valid
        self.check_heat_cool_setpoints(heat_temperature, cool_temperature,
                                       thermostat_id=thermostat_id)

        # Set the thermostat
        url = self._get_zone_put_url("permanent_hold",
                                     thermostat_id=thermostat_id,
                                     zone_id=zone_id)
        data = {
            "hold_cooling_setpoint": cool_temperature,
            "hold_heating_setpoint": heat_temperature,
            'cooling_setpoint': cool_temperature,
            'cooling_integer': str(cool_temperature),
            'heating_setpoint': heat_temperature,
            'heating_integer': str(heat_temperature),
            "hold_time": 0,
            "permanent_hold": True
        }
        self._put_url(url, data)

    def call_temporary_hold(self, heat_temperature=None, cool_temperature=None,
                            holdtime=0,
                            thermostat_id=None,
                            zone_id=0):
        """
        Call a temporary hold. If the holdtime is 0, it will simply hold until
        the next scheduled
        time.
        :param heat_temperature: int
        :param cool_temperature: int
        :param holdtime: int
        :param thermostat_id: int - the ID of the thermostat to use
        :param zone_id: The index of the zone, defaults to 0.
        :return:
        """

        dt_holdtime = datetime.datetime.now() + datetime.timedelta(
            seconds=holdtime)

        holdtime = round(datetime.datetime.timestamp(dt_holdtime) * 1e3)

        if heat_temperature is None and cool_temperature is None:
            # Just calling permanent hold on the current temperature
            heat_temperature = self.get_zone_heating_setpoint(
                thermostat_id=thermostat_id,
                zone_id=zone_id)
            cool_temperature = self.get_zone_cooling_setpoint(
                thermostat_id=thermostat_id,
                zone_id=zone_id)
        elif heat_temperature is not None and cool_temperature is not None:
            # Both heat and cool setpoints provided, continue
            pass
        else:
            # Not sure how I want to handle only one temperature provided, but
            # this definitely assumes you're using auto mode.
            raise AttributeError(
                "Must either provide both heat and cool setpoints, or don't"
                "provide either")

        # Check that the setpoints are valid
        self.check_heat_cool_setpoints(heat_temperature, cool_temperature,
                                       thermostat_id=thermostat_id)

        # Set the thermostat
        url = self._get_zone_put_url("hold_time_and_setpoints",
                                     thermostat_id=thermostat_id,
                                     zone_id=zone_id)
        data = {
            "hold_cooling_setpoint": cool_temperature,
            "hold_heating_setpoint": heat_temperature,
            'cooling_setpoint': cool_temperature,
            'cooling_integer': str(cool_temperature),
            'heating_setpoint': heat_temperature,
            'heating_integer': str(heat_temperature),
            "hold_time": holdtime,
            "permanent_hold": False
        }

        self._put_url(url, data)

    def set_zone_heat_cool_temp(self, heat_temperature=None,
                                cool_temperature=None,
                                set_temperature=None,
                                thermostat_id=None, zone_id=0):
        """
        Sets the heat and cool temperatures of the zone. You must provide
        either heat and cool temperatures, or just the set_temperature. This
        method will add deadband to the heat and cool temperature from the set
        temperature.

        :param heat_temperature: int or None
        :param cool_temperature: int or None
        :param set_temperature: int or None
        :param thermostat_id: int - the ID of the thermostat to use
        :param zone_id: The index of the zone, defaults to 0.
        :return: None
        """
        deadband = self.get_deadband(thermostat_id)

        if set_temperature is None:
            if heat_temperature:
                heat_temperature = self.round_temp(heat_temperature,
                                                   thermostat_id)
            else:
                heat_temperature = min(
                    self.get_zone_heating_setpoint(thermostat_id=thermostat_id,
                                                   zone_id=zone_id),
                    self.round_temp(cool_temperature,
                                    thermostat_id) - deadband)

            if cool_temperature:
                cool_temperature = self.round_temp(cool_temperature,
                                                   thermostat_id)
            else:
                cool_temperature = max(
                    self.get_zone_cooling_setpoint(thermostat_id=thermostat_id,
                                                   zone_id=zone_id),
                    self.round_temp(heat_temperature,
                                    thermostat_id) + deadband)

        else:
            # This will smartly select either the ceiling of the floor temp
            # depending on the current operating mode.
            zone_mode = self.get_zone_current_mode(thermostat_id=thermostat_id,
                                                   zone_id=zone_id)
            if zone_mode == self.OPERATION_MODE_COOL:
                cool_temperature = self.round_temp(set_temperature,
                                                   thermostat_id)
                heat_temperature = min(
                    self.get_zone_heating_setpoint(thermostat_id=thermostat_id,
                                                   zone_id=zone_id),
                    self.round_temp(cool_temperature,
                                    thermostat_id) - deadband)
            elif zone_mode == self.OPERATION_MODE_HEAT:
                cool_temperature = max(
                    self.get_zone_cooling_setpoint(thermostat_id=thermostat_id,
                                                   zone_id=zone_id),
                    self.round_temp(heat_temperature,
                                    thermostat_id) + deadband)
                heat_temperature = self.round_temp(set_temperature,
                                                   thermostat_id)
            else:
                cool_temperature = self.round_temp(set_temperature,
                                                   thermostat_id) + \
                                                   math.ceil(deadband / 2)
                heat_temperature = self.round_temp(set_temperature,
                                                   thermostat_id) - \
                                                   math.ceil(deadband / 2)

        self.check_heat_cool_setpoints(heat_temperature,
                                       cool_temperature,
                                       thermostat_id=thermostat_id)
        url = self._get_zone_put_url("setpoints", thermostat_id=thermostat_id,
                                     zone_id=zone_id)
        data = {
            'cooling_setpoint': cool_temperature,
            'cooling_integer': str(cool_temperature),
            'heating_setpoint': heat_temperature,
            'heating_integer': str(heat_temperature)
        }
        self._put_url(url, data)

    def set_zone_preset(self, preset, thermostat_id=None, zone_id=0):
        """
        Sets the preset of the specified zone.
        :param preset: str - The preset, see
        NexiaThermostat.get_zone_presets(zone_id)
        :param thermostat_id: int - the ID of the thermostat to use
        :param zone_id: The index of the zone, defaults to 0.
        :return: None
        """
        # TODO: Fix validation once a better way to get presets is determined.
        # Validate the data
        # if preset in self.get_zone_presets(zone_id):
        #     if self.get_zone_preset(zone_id) != preset:
        #         url = self._get_zone_put_url("preset", zone_id)
        #
        #         data = {
        #             "preset_selected": preset
        #         }
        #         self._put_url(url, data)
        # else:
        #     raise KeyError(f"Invalid preset \"{preset}\". Select one of the "
        #                    f"following: {self.get_zone_presets(zone_id)}")
        if self.get_zone_preset(thermostat_id=thermostat_id,
                                zone_id=zone_id) != preset:
            url = self._get_zone_put_url("preset", thermostat_id=thermostat_id,
                                         zone_id=zone_id)

            data = {
                "preset_selected": preset
            }
            self._put_url(url, data)

    def set_zone_mode(self, mode, thermostat_id=None, zone_id=0):
        """
        Sets the mode of the zone.
        :param mode: str - The mode, see NexiaThermostat.OPERATION_MODES
        :param thermostat_id: int - the ID of the thermostat to use
        :param zone_id: The index of the zone, defaults to 0.
        :return:
        """
        # Validate the data
        if mode in self.OPERATION_MODES:
            url = self._get_zone_put_url("zone_mode",
                                         thermostat_id=thermostat_id,
                                         zone_id=zone_id)

            data = {"requested_zone_mode": mode}
            self._put_url(url, data)
        else:
            raise KeyError(
                f"Invalid mode \"{mode}\". Select one of the following: "
                f"{self.OPERATION_MODES}")

    def round_temp(self, temperature: float, thermostat_id=None):
        """
        Rounds the temperature to the nearest 1/2 degree for C and neareast 1
        degree for F
        :param temperature: temperature to round
        :param thermostat_id: int - the ID of the thermostat to use
        :return: float rounded temperature
        """
        if self.get_unit(thermostat_id) == self.UNIT_CELSIUS:
            temperature *= 2
            temperature = round(temperature)
            temperature /= 2
        else:
            temperature = round(temperature)
        return temperature

if __name__ == "__main__":
    import argparse

    parser = argparse.ArgumentParser()
    parser.add_argument("--username", type=str, help="Your Nexia username/email address.")
    parser.add_argument("--password", type=str, help="Your Nexia password.")
    parser.add_argument("--house_id", type=int, help="Your house id")
    parser.add_argument("--offline_json", type=str, help="Offline JSON file to load. No NexiaHome communiction will be performed.")

    args = parser.parse_args()
    if args.offline_json:
        nt = NexiaThermostat(offline_json=args.offline_json)
    elif args.username and args.password and args.house_id:
        nt = NexiaThermostat(username=args.username,
                             password=args.password,
                             house_id=args.house_id)
    else:
        parser.print_help()
        exit()

    print("NexiaThermostat instance can be referenced using nt.<command>.")
    print("List of available thermostats and zones:")
    for _thermostat_id in nt.get_thermostat_ids():
        _thermostat_name = nt.get_thermostat_name(_thermostat_id)
        _thermostat_model = nt.get_thermostat_model(_thermostat_id)
        print(f"{_thermostat_id} - \"{_thermostat_name}\" ({_thermostat_model})")
        print(f"  Zones:")
        for _zone_id in nt.get_zone_ids(_thermostat_id):
            _zone_name = nt.get_zone_name(_thermostat_id, _zone_id)
            print(f"    {_zone_id} - \"{_zone_name}\"")
    del _thermostat_id, _thermostat_model, _thermostat_name, _zone_name, _zone_id, args, parser

    import code
    import readline
    import rlcompleter

    variables = globals()
    variables.update(locals())

    readline.set_completer(rlcompleter.Completer(variables).complete)
    readline.parse_and_bind("tab: complete")
    code.InteractiveConsole(variables).interact()<|MERGE_RESOLUTION|>--- conflicted
+++ resolved
@@ -292,20 +292,11 @@
         :param force_update: bool - Forces an update
         :return: dict(thermostat_jason)
         """
-<<<<<<< HEAD
-        if self.offline_json and self.thermostat_json is None:
-            with open(self.offline_json) as fh:
-                self.thermostat_json = json.load(fh)
-                self.last_update = datetime.datetime.now()
-        else:
-            with self.mutex:
-=======
         if self.thermostat_json is None or self._needs_update() or \
             force_update is True:
             with self.mutex:
                 # Now that we have the mutex we check again
                 # to make an update did not happen elsewhere
->>>>>>> 946b43c9
                 if self.thermostat_json is None or self._needs_update() or \
                         force_update is True:
                     request = self._get_url(
